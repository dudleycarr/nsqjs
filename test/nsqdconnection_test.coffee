_ = require 'underscore'

chai      = require 'chai'
expect    = chai.expect
should    = chai.should()
sinon     = require 'sinon'
sinonChai = require 'sinon-chai'

chai.use sinonChai

<<<<<<< HEAD
{ConnectionState, NSQDConnection, WriterNSQDConnection, WriterConnectionState} =
  require '../lib/nsqdconnection.coffee'
=======
{ConnectionState, NSQDConnection} = require '../src/nsqdconnection.coffee'
>>>>>>> 92911ac8

describe 'Reader ConnectionState', ->
  state =
    sent: []
    connection: null
    statemachine: null

  beforeEach ->
    sent = []

    connection = new NSQDConnection '127.0.0.1', 4150, 'topic_test',
      'channel_test'
    write = sinon.stub connection, 'write', (data) ->
      sent.push data.toString()

    statemachine = new ConnectionState connection

    _.extend state,
      sent: sent
      connection: connection
      statemachine: statemachine

  it 'handle initial handshake', ->
    {statemachine, sent} = state
    statemachine.start()

    sent[0].should.match /^  V2$/
    sent[1].should.match /^IDENTIFY/

  it 'handle OK identify response', ->
    {statemachine, connection} = state
    statemachine.start()
    statemachine.raise 'response', 'OK'

    connection.maxRdyCount.should.eq 2500
    connection.maxMsgTimeout.should.eq 900000 # 15 minutes
    connection.msgTimeout.should.eq 60000     # 1 minute

  it 'handle identify response', ->
    {statemachine, connection} = state
    statemachine.start()

    statemachine.raise 'response', JSON.stringify
      max_rdy_count: 1000
      max_msg_timeout: 10 * 60 * 1000      # 10 minutes
      msg_timeout: 2 * 60 * 1000           #  2 minutes

    connection.maxRdyCount.should.eq 1000
    connection.maxMsgTimeout.should.eq 600000  # 10 minutes
    connection.msgTimeout.should.eq 120000     #  2 minute

  it 'create a subscription', (done) ->
    {sent, statemachine, connection} = state
    connection.on NSQDConnection.READY,  ->
      # Subscribe notification
      done()

    statemachine.start()
    statemachine.raise 'response', 'OK' # Identify response

    sent[2].should.match /^SUB topic_test channel_test\n$/
    statemachine.raise 'response', 'OK' # Subscribe response


  it 'handle a message', (done) ->
    {statemachine, connection} = state
    connection.on NSQDConnection.MESSAGE, (msg) ->
      done()

    statemachine.start()
    statemachine.raise 'response', 'OK' # Identify response
    statemachine.raise 'response', 'OK' # Subscribe response

    statemachine.current_state_name.should.eq 'READY_RECV'

    statemachine.raise 'consumeMessage', {}
    statemachine.current_state_name.should.eq 'READY_RECV'

describe 'WriterConnectionState', ->
  state =
    sent: []
    connection: null
    statemachine: null

  beforeEach ->
    sent = []
    connection = new WriterNSQDConnection '127.0.0.1', 4150, 30

    write = sinon.stub connection, 'write', (data) ->
      sent.push data.toString()

    statemachine = new WriterConnectionState connection
    connection.statemachine = statemachine

    _.extend state,
      sent: sent
      connection: connection
      statemachine: statemachine

  it 'should generate a READY event after IDENTIFY', (done) ->
    {statemachine, connection} = state

    connection.on WriterNSQDConnection.READY, ->
      statemachine.current_state_name.should.eq 'READY_SEND'
      done()

    statemachine.start()
    statemachine.raise 'response', 'OK' # Identify response

  it 'should use PUB when sending a single message', (done) ->
    {statemachine, connection, sent} = state

    connection.on WriterNSQDConnection.READY, ->
      connection.produceMessages 'test', ['one']
      sent[sent.length-1].should.match /^PUB/
      done()

    statemachine.start()
    statemachine.raise 'response', 'OK' # Identify response

  it 'should use MPUB when sending multiplie messages', (done) ->
    {statemachine, connection, sent} = state

    connection.on WriterNSQDConnection.READY, ->
      connection.produceMessages 'test', ['one', 'two']
      sent[sent.length-1].should.match /^MPUB/
      done()

    statemachine.start()
    statemachine.raise 'response', 'OK' # Identify response<|MERGE_RESOLUTION|>--- conflicted
+++ resolved
@@ -8,12 +8,8 @@
 
 chai.use sinonChai
 
-<<<<<<< HEAD
 {ConnectionState, NSQDConnection, WriterNSQDConnection, WriterConnectionState} =
-  require '../lib/nsqdconnection.coffee'
-=======
-{ConnectionState, NSQDConnection} = require '../src/nsqdconnection.coffee'
->>>>>>> 92911ac8
+  require '../src/nsqdconnection.coffee'
 
 describe 'Reader ConnectionState', ->
   state =
