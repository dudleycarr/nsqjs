--- conflicted
+++ resolved
@@ -74,11 +74,8 @@
     @lastReceivedTimestamp = null  # Timestamp of last data received
     @conn = null                   # Socket connection to NSQD
     @id = null                     # Id that comes from connection local port
-<<<<<<< HEAD
     @identifyTimeoutId = null         # Timeout ID for triggering identifyFail
-=======
     @messageCallbacks = []         # Callbacks on message sent responses
->>>>>>> f3ba851c
 
   connectionState: ->
     @statemachine or new ConnectionState this
