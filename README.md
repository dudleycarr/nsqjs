--- conflicted
+++ resolved
@@ -22,13 +22,8 @@
 * ```maxBackoffDuration: 128``` <br/>
   The maximum amount of time (seconds) the Reader will backoff for any single backoff
   event.
-<<<<<<< HEAD
-* ```maxAttempts: 5``` <br/>
-  The number of times to a message can be requeued before it will be handed to the DISCARD handler and then automatically finished.
-=======
 * ```maxAttempts: 0``` <br/>
   The number of times to a message can be requeued before it will be handed to the DISCARD handler and then automatically finished. 0 means that there is no limit. If not DISCARD handler is specified, then the message will be delivered to the MESSAGE handler and still auto finished.
->>>>>>> 4d03033d
 * ```requeueDelay: 90``` <br/>
   The default amount of time (seconds) a message requeued should be delayed by before being dispatched by nsqd.
 * ```nsqdTCPAddresses``` <br/>
