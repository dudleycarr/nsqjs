_ = require 'underscore'

# From the NSQ protocol documentation:
# http://bitly.github.io/nsq/clients/tcp_protocol_spec.html
#
# The Frame format:
#
#   [x][x][x][x][x][x][x][x][x][x][x][x]...
#   |  (int32) ||  (int32) || (binary)
#   |  4-byte  ||  4-byte  || N-byte
#   ------------------------------------...
#       size      frame ID     data

# Given the frame offset, return the frame size.
frameSize = (buffer, offset) ->
<<<<<<< HEAD
  4 + dataSize(buffer, offset)
=======
  4 + 4 + dataSize(buffer, offset)
>>>>>>> 05f1bc1b

dataSize = (buffer, offset) ->
  buffer.readInt32BE(offset) if offset + 4 <= buffer.length

# Given the offset of the current frame in the buffer, find the offset
# of the next buffer.
nextFrameOffset = (buffer, offset=0) ->
  nextFrame = offset + frameSize(buffer, offset)
  if nextFrame? and nextFrame < buffer.length then nextFrame else null

# Given a buffer that contains a whole frame, return the tuple of frame ID and
# data.
unpackFrame = (frame) ->
  frameId = frame.readInt32BE 4
  [frameId, frame[8..]]

# Given an offset into a buffer, get the frame ID and data tuple.
pluckFrame = (buffer, offset) ->
  unpackFrame buffer[offset...offset + frameSize(buffer, offset)]

class FrameBuffer

  # Consume the raw data (Buffers) received from an NSQD connection. It returns
  # a list of frames.
  consume: (raw) ->
    buffers = if @buffer? then [@buffer, raw] else [raw]
    @buffer = Buffer.concat buffers

    # Return parsed frames
    @parseFrames()

  parseFrames: ->
    # Find all frame offsets within the buffer.
    frameOffsets = []
    offset = 0
    while not _.isNull offset
      frameOffsets.push offset
      offset = nextFrameOffset @buffer, offset

    # Get all but the last frame out of the buffer.
    frames = for offset in frameOffsets[0...-1]
      pluckFrame @buffer, offset

    # Get the last frame if it's not a partial frame.
    consumedOffset = lastOffset = frameOffsets.pop()
    if lastOffset + frameSize(@buffer, lastOffset) <= @_buffer.length
      # Parse out the last frame since it's a whole frame
      frames.push pluckFrame(@buffer, lastOffset)
      # Advance the consumed pointer to the end of the last frame
      consumedOffset = lastOffset + frameSize(@buffer, lastOffset)

    # Remove the parsed out frames from the received buffer.
    @buffer = @buffer[consumedOffset...]
    if @buffer.length is 0
      # Slicing doesn't free up the underlying memory in a Buffer object. The
      # actual underlying memory is larger than the slice due to the concat
      # earlier. Drop the reference to the Buffer object when we've consumed
      # all frames.
      @buffer = null

    frames

module.exports = FrameBuffer<|MERGE_RESOLUTION|>--- conflicted
+++ resolved
@@ -13,11 +13,7 @@
 
 # Given the frame offset, return the frame size.
 frameSize = (buffer, offset) ->
-<<<<<<< HEAD
   4 + dataSize(buffer, offset)
-=======
-  4 + 4 + dataSize(buffer, offset)
->>>>>>> 05f1bc1b
 
 dataSize = (buffer, offset) ->
   buffer.readInt32BE(offset) if offset + 4 <= buffer.length
@@ -63,7 +59,7 @@
 
     # Get the last frame if it's not a partial frame.
     consumedOffset = lastOffset = frameOffsets.pop()
-    if lastOffset + frameSize(@buffer, lastOffset) <= @_buffer.length
+    if lastOffset + frameSize(@buffer, lastOffset) <= @buffer.length
       # Parse out the last frame since it's a whole frame
       frames.push pluckFrame(@buffer, lastOffset)
       # Advance the consumed pointer to the end of the last frame
