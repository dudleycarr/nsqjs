--- conflicted
+++ resolved
@@ -44,13 +44,8 @@
     "nock": "~9.1.0",
     "prettier": "^1.6.1",
     "should": "^13.0.0",
-<<<<<<< HEAD
     "sinon": "~5.0.6",
-    "standard": "^10.0.3",
-=======
-    "sinon": "~4.2.0",
     "standard": "^11.0.0",
->>>>>>> 30eb05af
     "temp": "^0.8.0"
   },
   "dependencies": {
