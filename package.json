{
  "name": "nsqjs",
  "description": "NodeJS client for NSQ",
  "version": "0.1.0",
  "homepage": "https://github.com/dudleycarr/nsqjs",
  "author": {
    "name": "Dudley Carr",
    "email": "dudley.carr@gmail.com"
  },
  "repository": {
    "type": "git",
    "url": "https://github.com/dudleycarr/nsqjs.git"
  },
  "bugs": {
    "url": "https://github.com/dudleycarr/nsqjs/issues"
  },
  "licenses": [
    {
      "type": "MIT",
      "url": "https://github.com/dudleycarr/nsqjs/blob/master/LICENSE-MIT"
    }
  ],
  "main": "lib/nsqjs",
  "engines": {
    "node": ">= 0.10.0"
  },
  "scripts": {
    "test": "grunt test"
  },
  "devDependencies": {
    "grunt-contrib-coffee": "~0.7",
    "grunt-contrib-watch": "~0.5.1",
    "grunt-simple-mocha": "~0.4.0",
    "mocha": "~1.9.0",
    "sinon": "~1.7.3",
    "chai": "~1.7.2",
    "sinon-chai": "~2.4.0",
    "grunt": "~0.4.1"
  },
  "keywords": [],
  "dependencies": {
<<<<<<< HEAD
    "node-state": "~1.4.1",
    "node-int64": "~0.3.0",
=======
    "underscore": "~1.5.2"
>>>>>>> 05f1bc1b
  }
}<|MERGE_RESOLUTION|>--- conflicted
+++ resolved
@@ -39,11 +39,8 @@
   },
   "keywords": [],
   "dependencies": {
-<<<<<<< HEAD
     "node-state": "~1.4.1",
     "node-int64": "~0.3.0",
-=======
     "underscore": "~1.5.2"
->>>>>>> 05f1bc1b
   }
 }