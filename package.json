{
  "name": "nsqjs",
  "description": "NodeJS client for NSQ",
  "version": "0.7.8",
  "homepage": "https://github.com/dudleycarr/nsqjs",
  "author": {
    "name": "Dudley Carr",
    "email": "dudley.carr@gmail.com"
  },
  "keywords": [
    "nsq",
    "nsq client",
    "nsq client official",
    "nsqjs",
    "distributed messaging",
    "messaging",
    "task",
    "task management"
  ],
  "repository": {
    "type": "git",
    "url": "https://github.com/dudleycarr/nsqjs.git"
  },
  "bugs": {
    "url": "https://github.com/dudleycarr/nsqjs/issues"
  },
  "licenses": [
    {
      "type": "MIT",
      "url": "https://github.com/dudleycarr/nsqjs/blob/master/LICENSE-MIT"
    }
  ],
  "main": "lib/nsq",
  "scripts": {
    "build": "coffee --bare --compile --output lib src/*.coffee",
    "prepublish": "coffee --bare --compile --output lib src/*.coffee",
    "postpublish": "rm -rf lib",
    "test": "grunt test"
  },
  "engines": {
    "node": ">= 0.10.0"
  },
  "devDependencies": {
    "coffee-errors": "^0.8.6",
    "coffee-script": "~1.6.3",
    "coffeelint": "~1.0.2",
    "grunt": "~0.4.1",
    "grunt-coffeelint": "0.0.8",
    "grunt-contrib-coffee": "~0.7",
    "grunt-contrib-watch": "~0.5.1",
    "grunt-mocha-cli": "^1.9.0",
    "mocha": "~1.9.0",
    "nock": "~0.27.1",
    "should": "^4.0.4",
    "sinon": "~1.7.3",
    "temp": "^0.8.0"
  },
  "dependencies": {
    "async": "^0.9.0",
    "bignumber.js": "~1.2.1",
    "debug": "^2.1.0",
    "moment": "~2.4.0",
    "node-int64": "~0.3.0",
    "node-state": "~1.4.1",
<<<<<<< HEAD
    "request": "~2.30.0",
    "snappystream": "^0.3.3",
=======
    "request": "~2.64.0",
    "snappystream": "git+https://github.com/dudleycarr/snappystream",
>>>>>>> f280b9c3
    "underscore": "~1.5.2"
  }
}<|MERGE_RESOLUTION|>--- conflicted
+++ resolved
@@ -62,13 +62,8 @@
     "moment": "~2.4.0",
     "node-int64": "~0.3.0",
     "node-state": "~1.4.1",
-<<<<<<< HEAD
-    "request": "~2.30.0",
+    "request": "~2.64.0",
     "snappystream": "^0.3.3",
-=======
-    "request": "~2.64.0",
-    "snappystream": "git+https://github.com/dudleycarr/snappystream",
->>>>>>> f280b9c3
     "underscore": "~1.5.2"
   }
 }