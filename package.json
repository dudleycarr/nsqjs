--- conflicted
+++ resolved
@@ -44,13 +44,8 @@
     "nock": "~9.2.5",
     "prettier": "^1.6.1",
     "should": "^13.0.0",
-<<<<<<< HEAD
-    "sinon": "~5.0.6",
+    "sinon": "~6.0.1",
     "standard": "^12.0.0",
-=======
-    "sinon": "~6.0.1",
-    "standard": "^11.0.0",
->>>>>>> 5911916f
     "temp": "^0.8.0"
   },
   "dependencies": {
