_ = require 'underscore'
Int64 = require 'node-int64'
BigNumber = require 'bignumber.js'

exports.MAGIC_V2 = '  V2'
exports.FRAME_TYPE_RESPONSE = 0
exports.FRAME_TYPE_ERROR = 1
exports.FRAME_TYPE_MESSAGE = 2

JSON_stringify = (obj, emit_unicode) ->
  json = JSON.stringify obj
  if emit_unicode
    json
  else
    json.replace /[\u007f-\uffff]/g, (c) ->
      '\\u' + ('0000' + c.charCodeAt(0).toString 16).slice -4

# Calculates the byte length for either a string or a Buffer.
byteLength = (msg) ->
  if _.isString msg then Buffer.byteLength msg else msg.length

exports.unpackMessage = (data) ->
  # Int64 to read the 64bit Int from the buffer
  timestamp = (new Int64 data, 0).toOctetString()
  # BigNumber to represent the timestamp in a workable way.
  timestamp = new BigNumber timestamp, 16

  attempts = data.readInt16BE 8
  id = data[10...26].toString()
  body = data[26..]
  [id, timestamp, attempts, body]

command = (cmd, body) ->
  buffers = []

  # Turn optional args into parameters for the command
  parameters = _.toArray(arguments)[2..]
  parameters.unshift('') if parameters.length > 0
  parametersStr = parameters.join ' '
  header = cmd + parametersStr + '\n'

  buffers.push new Buffer header

  # Body into output buffer it is not empty
  if body?
    # Write the size of the payload
    lengthBuffer = new Buffer 4
    lengthBuffer.writeInt32BE byteLength(body), 0
    buffers.push lengthBuffer

    if _.isString body
      buffers.push new Buffer(body)
    else
      buffers.push body

  Buffer.concat buffers

exports.subscribe = (topic, channel) ->
  throw new Error 'Invalid topic name' unless validTopicName topic
  throw new Error 'Invalid channel name' unless validChannelName channel
  command 'SUB', null, topic, channel

exports.identify = (data) ->
  validIdentifyKeys = [
    'client_id'
    'deflate'
    'deflate_level'
    'feature_negotiation',
    'heartbeat_interval',
    'long_id',
    'msg_timeout'
    'output_buffer_size',
    'output_buffer_timeout',
    'sample_rate'
    'short_id',
    'snappy'
    'tls_v1',
    'user_agent'
  ]
  # Make sure there are no unexpected keys
  unexpectedKeys = _.filter _.keys(data), (k) ->
    k not in validIdentifyKeys

  if unexpectedKeys.length
    throw new Error "Unexpected IDENTIFY keys: #{unexpectedKeys}"

  command 'IDENTIFY', JSON_stringify data

exports.ready = (count) ->
  throw new Error "RDY count (#{count}) is not a number" unless _.isNumber count
  throw new Error "RDY count (#{count}) is not positive" unless count >= 0
  command 'RDY', null, count.toString()

exports.finish = (id) ->
  throw new Error "FINISH invalid id (#{id})" unless Buffer.byteLength(id) <= 16
  command 'FIN', null, id

exports.requeue = (id, timeMs=0) ->
  unless Buffer.byteLength(id) <= 16
    throw new Error "REQUEUE invalid id (#{id})"
  unless _.isNumber timeMs
    throw new Error "REQUEUE delay time is invalid (#{timeMs})"

  parameters = ['REQ', null, id, timeMs]
  command.apply null, parameters

exports.touch = (id) ->
  command 'TOUCH', null, id

exports.nop = ->
  command 'NOP', null

exports.pub = (topic, data) ->
  command 'PUB', data, topic

exports.mpub = (topic, data) ->
  throw new Error "MPUB requires an array of message" unless _.isArray data
  messages = _.map data, (message) ->
    buffer = new Buffer 4 + byteLength message
    buffer.writeInt32BE byteLength(message), 0

    if _.isString message
      buffer.write message, 4
    else
      message.copy buffer, 4, 0, buffer.length

    buffer

  numMessagesBuffer = Buffer 4
  numMessagesBuffer.writeInt32BE messages.length, 0
  messages.unshift numMessagesBuffer

  command 'MPUB', Buffer.concat(messages), topic

exports.auth = (token) ->
  command 'AUTH', token

validTopicName = (topic) ->
<<<<<<< HEAD
  (0 < topic.length < 33) and topic.match(/^[\.a-zA-Z0-9_-]+(#ephemeral)$/)?
=======
  topicRe = /^[\.a-zA-Z0-9_-]+$/
  (0 < topic.length < 65) and topic.match(topicRe)?
>>>>>>> c0abc47a

validChannelName = (channel) ->
  channelRe = /^[\.a-zA-Z0-9_-]+(#ephemeral)?$/
  (0 < channel.length < 65) and channel.match(channelRe)?
<|MERGE_RESOLUTION|>--- conflicted
+++ resolved
@@ -136,12 +136,7 @@
   command 'AUTH', token
 
 validTopicName = (topic) ->
-<<<<<<< HEAD
-  (0 < topic.length < 33) and topic.match(/^[\.a-zA-Z0-9_-]+(#ephemeral)$/)?
-=======
-  topicRe = /^[\.a-zA-Z0-9_-]+$/
-  (0 < topic.length < 65) and topic.match(topicRe)?
->>>>>>> c0abc47a
+  (0 < topic.length < 33) and topic.match(/^[\.a-zA-Z0-9_-]+(#ephemeral)?$/)?
 
 validChannelName = (channel) ->
   channelRe = /^[\.a-zA-Z0-9_-]+(#ephemeral)?$/
